--- conflicted
+++ resolved
@@ -66,12 +66,11 @@
     min_plugs_in_sample: int = 1
     normalize_using_control: bool = False
     normalize_using_media_control_lin_reg: bool = False
-<<<<<<< HEAD
-=======
+
     has_barcode: bool = True
     has_samples_cycles: bool = True
     samples_per_cycle: int = None
->>>>>>> 33da4389
+
     config: PlugyConfig = field(default_factory = PlugyConfig)
 
 
